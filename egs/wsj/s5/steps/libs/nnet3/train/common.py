

# Copyright 2016    Vijayaditya Peddinti.
#           2016    Vimal Manohar
# Apache 2.0

"""This module contains classes and methods common to training of
nnet3 neural networks.
"""

import argparse
import glob
import logging
import os
import math
import re
import shutil

import libs.common as common_lib

logger = logging.getLogger(__name__)
logger.addHandler(logging.NullHandler())


class RunOpts:
    """A structure to store run options.

    Run options like queue.pl and run.pl, along with their memory
    and parallel training options for various types of commands such
    as the ones for training, parallel-training, running on GPU etc.
    """

    def __init__(self):
        self.command = None
        self.train_queue_opt = None
        self.combine_queue_opt = None
        self.prior_gpu_opt = None
        self.prior_queue_opt = None
        self.parallel_train_opts = None


def get_successful_models(num_models, log_file_pattern,
                          difference_threshold=1.0):
    assert(num_models > 0)

    parse_regex = re.compile(
        "LOG .* Overall average objective function for "
        "'output' is ([0-9e.\-+]+) over ([0-9e.\-+]+) frames")
    objf = []
    for i in range(num_models):
        model_num = i + 1
        logfile = re.sub('%', str(model_num), log_file_pattern)
        lines = open(logfile, 'r').readlines()
        this_objf = -100000.0
        for line_num in range(1, len(lines) + 1):
            # we search from the end as this would result in
            # lesser number of regex searches. Python regex is slow !
            mat_obj = parse_regex.search(lines[-1*line_num])
            if mat_obj is not None:
                this_objf = float(mat_obj.groups()[0])
                break
        objf.append(this_objf)
    max_index = objf.index(max(objf))
    accepted_models = []
    for i in range(num_models):
        if (objf[max_index] - objf[i]) <= difference_threshold:
            accepted_models.append(i+1)

    if len(accepted_models) != num_models:
        logger.warn("Only {0}/{1} of the models have been accepted "
                    "for averaging, based on log files {2}.".format(
                        len(accepted_models),
                        num_models, log_file_pattern))

    return [accepted_models, max_index+1]


def get_average_nnet_model(dir, iter, nnets_list, run_opts,
                           get_raw_nnet_from_am=True, shrink=None):
    scale = 1.0
    if shrink is not None:
        scale = shrink

    next_iter = iter + 1
    if get_raw_nnet_from_am:
        out_model = ("""- \| nnet3-am-copy --set-raw-nnet=- --scale={scale} \
                        {dir}/{iter}.mdl {dir}/{next_iter}.mdl""".format(
                            dir=dir, iter=iter,
                            next_iter=next_iter,
                            scale=scale))
    else:
        if shrink is not None:
            out_model = """- \| nnet3-copy --scale={scale} \
                           - {dir}/{next_iter}.raw""".format(
                                   dir=dir, next_iter=next_iter, scale=scale)
        else:
            out_model = "{dir}/{next_iter}.raw".format(dir=dir,
                                                       next_iter=next_iter)

    common_lib.run_job(
        """{command} {dir}/log/average.{iter}.log \
                nnet3-average {nnets_list} \
                {out_model}""".format(command=run_opts.command,
                                      dir=dir,
                                      iter=iter,
                                      nnets_list=nnets_list,
                                      out_model=out_model))


def get_best_nnet_model(dir, iter, best_model_index, run_opts,
                        get_raw_nnet_from_am=True, shrink=None):
    scale = 1.0
    if shrink is not None:
        scale = shrink

    best_model = "{dir}/{next_iter}.{best_model_index}.raw".format(
            dir=dir,
            next_iter=iter + 1,
            best_model_index=best_model_index)

    if get_raw_nnet_from_am:
        out_model = ("""- \| nnet3-am-copy --set-raw-nnet=- \
                        {dir}/{iter}.mdl {dir}/{next_iter}.mdl""".format(
                            dir=dir, iter=iter, next_iter=iter + 1))
    else:
        out_model = "{dir}/{next_iter}.raw".format(dir=dir,
                                                   next_iter=iter + 1)

    common_lib.run_job(
        """{command} {dir}/log/select.{iter}.log \
                nnet3-copy --scale={scale} {best_model} \
                {out_model}""".format(command=run_opts.command,
                                      dir=dir, iter=iter,
                                      best_model=best_model,
                                      out_model=out_model, scale=scale))


def validate_chunk_width(chunk_width):
    """Validate a chunk-width string , returns boolean.
    Expected to be a string representing either an integer, like '20',
    or a comma-separated list of integers like '20,30,16'"""
    if not isinstance(chunk_width, str):
        return False
    a = chunk_width.split(",");
    assert len(a) != 0  # would be code error
    for elem in a:
        try:
            i = int(elem)
            if i < 1:
                return False
        except:
            return False
    return True


def principal_chunk_width(chunk_width):
    """Given a chunk-width string like "20" or "50,70,40", returns the principal
    chunk-width which is the first element, as an int.  E.g. 20, or 40."""
    if not validate_chunk_width(chunk_width):
        raise Exception("Invalid chunk-width {0}".format(chunk_width))
    return int(chunk_width.split(",")[0])


def validate_range_str(range_str):
    """Helper function used inside validate_minibatch_size_str().
    Returns true if range_str is a a comma-separated list of
    positive integers and ranges of integers, like '128',
    '128,256', or '64-128,256'."""
    if not isinstance(range_str, str):
        return False
    ranges = range_str.split(",")
    assert len(ranges) > 0
    for r in ranges:
        # a range may be either e.g. '64', or '128-256'
        try:
            c = [ int(x) for x in r.split(":") ]
        except:
            return False
        # c should be either e.g. [ 128 ], or  [64,128].
        if len(c) == 1:
            if c[0] <= 0:
                return False
        elif len(c) == 2:
            if c[0] <= 0 or c[1] < c[0]:
                return False
        else:
            return False
    return True



def validate_minibatch_size_str(minibatch_size_str):
    """Validate a minibatch-size string (returns bool).
    A minibatch-size string might either be an integer, like '256',
    a comma-separated set of integers or ranges like '128,256' or
    '64:128,256',  or a rule like '128=64:128/256=32,64', whose format
    is: eg-length1=size-range1/eg-length2=size-range2/....
    where a size-range is a comma-separated list of either integers like '16'
    or ranges like '16:32'.  An arbitrary eg will be mapped to the size-range
    for the closest of the listed eg-lengths (the eg-length is defined
    as the number of input frames, including context frames)."""
    if not isinstance(minibatch_size_str, str):
        return False
    a = minibatch_size_str.split("/")
    assert len(a) != 0  # would be code error

    for elem in a:
        b = elem.split('=')
        # We expect b to have length 2 in the normal case.
        if len(b) != 2:
            # one-element 'b' is OK if len(a) is 1 (so there is only
            # one choice)... this would mean somebody just gave "25"
            # or something like that for the minibatch size.
            if len(a) == 1 and len(b) == 1:
                return validate_range_str(elem)
            else:
                return False
        # check that the thing before the '=' sign is a positive integer
        try:
            i = b[0]
            if i <= 0:
                return False
        except:
            return False  # not an integer at all.

        if not validate_range_str(b[1]):
            return False
    return True


def halve_range_str(range_str):
    """Helper function used inside halve_minibatch_size_str().
    returns half of a range [but converting resulting zeros to
    ones], e.g. '16'->'8', '16,32'->'8,16', '64:128'->'32:64'.
    Returns true if range_str is a a comma-separated list of
    positive integers and ranges of integers, like '128',
    '128,256', or '64-128,256'."""

    ranges = range_str.split(",")
    halved_ranges = []
    for r in ranges:
        # a range may be either e.g. '64', or '128:256'
        c = [ str(max(1, int(x)/2)) for x in r.split(":") ]
        halved_ranges.append(":".join(c))
    return ','.join(halved_ranges)


def halve_minibatch_size_str(minibatch_size_str):
    """Halve a minibatch-size string, as would be validated by
    validate_minibatch_size_str (see docs for that).  This halves
    all the integer elements of minibatch_size_str that represent minibatch
    sizes (as opposed to chunk-lengths) and that are >1."""

    if not validate_minibatch_size_str(minibatch_size_str):
        raise Exception("Invalid minibatch-size string '{0}'".format(minibatch_size_str))

    a = minibatch_size_str.split("/")
    ans = []
    for elem in a:
        b = elem.split('=')
        # We expect b to have length 2 in the normal case.
        if len(b) == 1:
            return halve_range_str(elem)
        else:
            assert len(b) == 2
            ans.append('{0}={1}'.format(b[0], halve_range_str(b[1])))
    return '/'.join(ans)


def copy_egs_properties_to_exp_dir(egs_dir, dir):
    try:
        for file in ['cmvn_opts', 'splice_opts', 'final.mat']:
            file_name = '{dir}/{file}'.format(dir=egs_dir, file=file)
            if os.path.isfile(file_name):
                shutil.copy2(file_name, dir)
    except IOError:
        logger.error("Error while trying to copy egs "
                     "property files to {dir}".format(dir=dir))
        raise


def parse_generic_config_vars_file(var_file):
    variables = {}
    try:
        var_file_handle = open(var_file, 'r')
        for line in var_file_handle:
            parts = line.split('=')
            field_name = parts[0].strip()
            field_value = parts[1].strip()
            if field_name in ['model_left_context', 'left_context']:
                variables['model_left_context'] = int(field_value)
            elif field_name in ['model_right_context', 'right_context']:
                variables['model_right_context'] = int(field_value)
            elif field_name == 'num_hidden_layers':
                variables['num_hidden_layers'] = int(field_value)
            else:
                variables[field_name] = field_value
        return variables
    except ValueError:
        # we will throw an error at the end of the function so I will just pass
        pass

    raise Exception('Error while parsing the file {0}'.format(var_file))


def verify_egs_dir(egs_dir, feat_dim, ivector_dim,
                   left_context, right_context,
                   left_context_initial=-1, right_context_final=-1):
    try:
        egs_feat_dim = int(open('{0}/info/feat_dim'.format(
                                    egs_dir)).readline())
        egs_ivector_dim = int(open('{0}/info/ivector_dim'.format(
                                    egs_dir)).readline())
        egs_left_context = int(open('{0}/info/left_context'.format(
                                    egs_dir)).readline())
        egs_right_context = int(open('{0}/info/right_context'.format(
                                    egs_dir)).readline())
        try:
            egs_left_context_initial = int(open('{0}/info/left_context_initial'.format(
                        egs_dir)).readline())
        except:  # older scripts didn't write this, treat it as -1 in that case.
            egs_left_context_initial = -1
        try:
            egs_right_context_final = int(open('{0}/info/right_context_final'.format(
                        egs_dir)).readline())
        except:  # older scripts didn't write this, treat it as -1 in that case.
            egs_right_context_final = -1

        if (feat_dim != egs_feat_dim) or (ivector_dim != egs_ivector_dim):
            raise Exception("There is mismatch between featdim/ivector_dim of "
                            "the current experiment and the provided "
                            "egs directory")

        if (egs_left_context < left_context or
                egs_right_context < right_context):
            raise Exception('The egs have insufficient (l,r) context ({0},{1}) '
                            'versus expected ({2},{3})'.format(
                    egs_left_context, egs_right_context,
                    left_context, right_context))

        # the condition on the initial/final context is an equality condition,
        # not an inequality condition, as there is no mechanism to 'correct' the
        # context (by subtracting context) while copying the egs, like there is
        # for the regular left-right context.  If the user is determined to use
        # previously dumped egs, they may be able to slightly adjust the
        # --egs.chunk-left-context-initial and --egs.chunk-right-context-final
        # options to make things matched up.  [note: the model l/r context gets
        # added in, so you have to correct for changes in that.]
        if (egs_left_context_initial != left_context_initial or
            egs_right_context_final != right_context_final):
            raise Exception('The egs have incorrect initial/final (l,r) context '
                            '({0},{1}) versus expected ({2},{3}).  See code from '
                            'where this exception was raised for more info'.format(
                    egs_left_context_initial, egs_right_context_final,
                    left_context_initial, right_context_final))

        frames_per_eg_str = open('{0}/info/frames_per_eg'.format(
                             egs_dir)).readline().rstrip()
        if not validate_chunk_width(frames_per_eg_str):
            raise Exception("Invalid frames_per_eg in directory {0}/info".format(
                    egs_dir))
        num_archives = int(open('{0}/info/num_archives'.format(
                                    egs_dir)).readline())

        return [egs_left_context, egs_right_context,
<<<<<<< HEAD
                frames_per_eg_str, num_archives]
    except (IOError, ValueError) as e:
        raise Exception("The egs dir {0} has missing or "
                        "malformed files: {1}".format(egs_dir, e.strerr))
=======
                frames_per_eg, num_archives]
    except (IOError, ValueError):
        logger.error("The egs dir {0} has missing or "
                     "malformed files.".format(egs_dir))
        raise
>>>>>>> 53e33dc4


def compute_presoftmax_prior_scale(dir, alidir, num_jobs, run_opts,
                                   presoftmax_prior_scale_power=-0.25):

    # getting the raw pdf count
    common_lib.run_job(
        """{command} JOB=1:{num_jobs} {dir}/log/acc_pdf.JOB.log \
                ali-to-post "ark:gunzip -c {alidir}/ali.JOB.gz|" ark:- \| \
                post-to-tacc --per-pdf=true  {alidir}/final.mdl ark:- \
                {dir}/pdf_counts.JOB""".format(command=run_opts.command,
                                               num_jobs=num_jobs,
                                               dir=dir,
                                               alidir=alidir))

    common_lib.run_job(
        """{command} {dir}/log/sum_pdf_counts.log \
                vector-sum --binary=false {dir}/pdf_counts.* {dir}/pdf_counts \
        """.format(command=run_opts.command, dir=dir))

    for file in glob.glob('{0}/pdf_counts.*'.format(dir)):
        os.remove(file)
    pdf_counts = common_lib.read_kaldi_matrix('{0}/pdf_counts'.format(dir))[0]
    scaled_counts = smooth_presoftmax_prior_scale_vector(
            pdf_counts,
            presoftmax_prior_scale_power=presoftmax_prior_scale_power,
            smooth=0.01)

    output_file = "{0}/presoftmax_prior_scale.vec".format(dir)
    common_lib.write_kaldi_matrix(output_file, [scaled_counts])
    common_lib.force_symlink("../presoftmax_prior_scale.vec",
                             "{0}/configs/presoftmax_prior_scale.vec".format(
                                dir))


def smooth_presoftmax_prior_scale_vector(pdf_counts,
                                         presoftmax_prior_scale_power=-0.25,
                                         smooth=0.01):
    total = sum(pdf_counts)
    average_count = total/len(pdf_counts)
    scales = []
    for i in range(len(pdf_counts)):
        scales.append(math.pow(pdf_counts[i] + smooth * average_count,
                               presoftmax_prior_scale_power))
    num_pdfs = len(pdf_counts)
    scaled_counts = map(lambda x: x * float(num_pdfs) / sum(scales), scales)
    return scaled_counts


def prepare_initial_network(dir, run_opts, srand=-3):
    common_lib.run_job(
        """{command} {dir}/log/add_first_layer.log \
                nnet3-init --srand={srand} {dir}/init.raw \
                {dir}/configs/layer1.config {dir}/0.raw""".format(
                    command=run_opts.command, srand=srand,
                    dir=dir))


def verify_iterations(num_iters, num_epochs, num_hidden_layers,
                      num_archives, max_models_combine,
                      add_layers_period, num_jobs_final):
    """ Verifies that number of iterations are sufficient for various
        phases of training."""

    finish_add_layers_iter = num_hidden_layers * add_layers_period

    if num_iters <= (finish_add_layers_iter + 2):
        raise Exception("There are insufficient number of epochs. "
                        "These are not even sufficient for "
                        "layer-wise discriminatory training.")

    approx_iters_per_epoch_final = num_archives/num_jobs_final
    # First work out how many iterations we want to combine over in the final
    # nnet3-combine-fast invocation.
    # The number we use is:
    # min(max(max_models_combine, approx_iters_per_epoch_final),
    #     1/2 * iters_after_last_layer_added)
    # But if this value is > max_models_combine, then the models
    # are subsampled to get these many models to combine.
    half_iters_after_add_layers = (num_iters - finish_add_layers_iter)/2

    num_iters_combine_initial = min(approx_iters_per_epoch_final,
                                    half_iters_after_add_layers)

    if num_iters_combine_initial > max_models_combine:
        subsample_model_factor = int(
            float(num_iters_combine_initial) / max_models_combine)
        num_iters_combine = num_iters_combine_initial
        models_to_combine = set(range(
            num_iters - num_iters_combine_initial + 1,
            num_iters + 1, subsample_model_factor))
        models_to_combine.add(num_iters)
    else:
        subsample_model_factor = 1
        num_iters_combine = min(max_models_combine,
                                half_iters_after_add_layers)
        models_to_combine = set(range(num_iters - num_iters_combine + 1,
                                      num_iters + 1))

    return models_to_combine


def get_learning_rate(iter, num_jobs, num_iters, num_archives_processed,
                      num_archives_to_process,
                      initial_effective_lrate, final_effective_lrate):
    if iter + 1 >= num_iters:
        effective_learning_rate = final_effective_lrate
    else:
        effective_learning_rate = (
                initial_effective_lrate
                * math.exp(num_archives_processed
                           * math.log(final_effective_lrate
                                      / initial_effective_lrate)
                           / num_archives_to_process))

    return num_jobs * effective_learning_rate


def do_shrinkage(iter, model_file, shrink_saturation_threshold,
                 get_raw_nnet_from_am=True):

    if iter == 0:
        return True

    if get_raw_nnet_from_am:
        output, error = common_lib.run_kaldi_command(
            "nnet3-am-info --print-args=false {0} | "
            "steps/nnet3/get_saturation.pl".format(model_file))
    else:
        output, error = common_lib.run_kaldi_command(
            "nnet3-info --print-args=false {0} | "
            "steps/nnet3/get_saturation.pl".format(model_file))
    output = output.strip().split("\n")
    try:
        assert len(output) == 1
        saturation = float(output[0])
        assert saturation >= 0 and saturation <= 1
    except:
        raise Exception("Something went wrong, could not get "
                        "saturation from the output '{0}' of "
                        "get_saturation.pl on the info of "
                        "model {1}".format(output, model_file))
    return (saturation > shrink_saturation_threshold)


def remove_nnet_egs(egs_dir):
    common_lib.run_job("steps/nnet2/remove_egs.sh {egs_dir}".format(
                            egs_dir=egs_dir))


def clean_nnet_dir(nnet_dir, num_iters, egs_dir,
                   preserve_model_interval=100,
                   remove_egs=True,
                   get_raw_nnet_from_am=True):
    try:
        if remove_egs:
            remove_nnet_egs(egs_dir)

        for iter in range(num_iters):
            remove_model(nnet_dir, iter, num_iters, None,
                         preserve_model_interval,
                         get_raw_nnet_from_am=get_raw_nnet_from_am)
    except (IOError, OSError):
        logger.error("Error while cleaning up the nnet directory")
        raise


def remove_model(nnet_dir, iter, num_iters, models_to_combine=None,
                 preserve_model_interval=100,
                 get_raw_nnet_from_am=True):
    if iter % preserve_model_interval == 0:
        return
    if models_to_combine is not None and iter in models_to_combine:
        return
    if get_raw_nnet_from_am:
        file_name = '{0}/{1}.mdl'.format(nnet_dir, iter)
    else:
        file_name = '{0}/{1}.raw'.format(nnet_dir, iter)

    if os.path.isfile(file_name):
        os.remove(file_name)


def self_test():
    assert halve_minibatch_size_str('64') == '32'
    assert halve_minibatch_size_str('64,16:32') == '32,8:16'
    assert halve_minibatch_size_str('1') == '1'
    assert halve_minibatch_size_str('128=64/256=40,80:100') == '128=32/256=20,40:50'
    assert validate_chunk_width('64')
    assert validate_chunk_width('64,25,128')

class CommonParser:
    """Parser for parsing common options related to nnet3 training.

    This argument parser adds common options related to nnet3 training
    such as egs creation, training optimization options.
    These are used in the nnet3 train scripts
    in steps/nnet3/train*.py and steps/nnet3/chain/train.py
    """

    parser = argparse.ArgumentParser(add_help=False)

    def __init__(self,
                 include_chunk_context = True,
                 default_chunk_left_context=0):
        # feat options
        self.parser.add_argument("--feat.online-ivector-dir", type=str,
                                 dest='online_ivector_dir', default=None,
                                 action=common_lib.NullstrToNoneAction,
                                 help="""directory with the ivectors extracted
                                 in an online fashion.""")
        self.parser.add_argument("--feat.cmvn-opts", type=str,
                                 dest='cmvn_opts', default=None,
                                 action=common_lib.NullstrToNoneAction,
                                 help="A string specifying '--norm-means' "
                                 "and '--norm-vars' values")

        # egs extraction options.  there is no point adding the chunk context
        # option for non-RNNs (by which we mean basic TDNN-type topologies), as
        # it wouldn't affect anything, so we disable them if we know in advance
        # that we're not supporting RNN-type topologies (as in train_dnn.py).
        if include_chunk_context:
            self.parser.add_argument("--egs.chunk-left-context", type=int,
                                     dest='chunk_left_context',
                                     default=default_chunk_left_context,
                                     help="""Number of additional frames of input
                                 to the left of the input chunk. This extra
                                 context will be used in the estimation of RNN
                                 state before prediction of the first label. In
                                 the case of FF-DNN this extra context will be
                                 used to allow for frame-shifts""")
            self.parser.add_argument("--egs.chunk-right-context", type=int,
                                 dest='chunk_right_context', default=0,
                                 help="""Number of additional frames of input
                                 to the right of the input chunk. This extra
                                 context will be used in the estimation of
                                 bidirectional RNN state before prediction of
                                 the first label.""")
            self.parser.add_argument("--egs.chunk-left-context-initial", type=int,
                                     dest='chunk_left_context_initial', default=-1,
                                     help="""Number of additional frames of input
                                 to the left of the *first* input chunk extracted
                                 from an utterance.  If negative, defaults to
                                 the same as --egs.chunk-left-context""")
            self.parser.add_argument("--egs.chunk-right-context-final", type=int,
                                     dest='chunk_right_context_final', default=-1,
                                     help="""Number of additional frames of input
                                 to the right of the *last* input chunk extracted
                                 from an utterance.  If negative, defaults to the
                                 same as --egs.chunk-right-context""")
        self.parser.add_argument("--egs.transform_dir", type=str,
                                 dest='transform_dir', default=None,
                                 action=common_lib.NullstrToNoneAction,
                                 help="String to provide options directly to "
                                 "steps/nnet3/get_egs.sh script")
        self.parser.add_argument("--egs.dir", type=str, dest='egs_dir',
                                 default=None,
                                 action=common_lib.NullstrToNoneAction,
                                 help="""Directory with egs. If specified this
                                 directory will be used rather than extracting
                                 egs""")
        self.parser.add_argument("--egs.stage", type=int, dest='egs_stage',
                                 default=0,
                                 help="Stage at which get_egs.sh should be "
                                 "restarted")
        self.parser.add_argument("--egs.opts", type=str, dest='egs_opts',
                                 default=None,
                                 action=common_lib.NullstrToNoneAction,
                                 help="""String to provide options directly
                                 to steps/nnet3/get_egs.sh script""")

        # trainer options
        self.parser.add_argument("--trainer.srand", type=int, dest='srand',
                                 default=0,
                                 help="""Sets the random seed for model
                                 initialization and egs shuffling.
                                 Warning: This random seed does not control all
                                 aspects of this experiment.  There might be
                                 other random seeds used in other stages of the
                                 experiment like data preparation (e.g. volume
                                 perturbation).""")
        self.parser.add_argument("--trainer.num-epochs", type=int,
                                 dest='num_epochs', default=8,
                                 help="Number of epochs to train the model")
        self.parser.add_argument("--trainer.shuffle-buffer-size", type=int,
                                 dest='shuffle_buffer_size', default=5000,
                                 help=""" Controls randomization of the samples
                                 on each iteration. If 0 or a large value the
                                 randomization is complete, but this will
                                 consume memory and cause spikes in disk I/O.
                                 Smaller is easier on disk and memory but less
                                 random.  It's not a huge deal though, as
                                 samples are anyway randomized right at the
                                 start.  (the point of this is to get data in
                                 different minibatches on different iterations,
                                 since in the preconditioning method, 2 samples
                                 in the same minibatch can affect each others'
                                 gradients.""")
        self.parser.add_argument("--trainer.add-layers-period", type=int,
                                 dest='add_layers_period', default=2,
                                 help="""The number of iterations between
                                 adding layers during layer-wise discriminative
                                 training.""")
        self.parser.add_argument("--trainer.max-param-change", type=float,
                                 dest='max_param_change', default=2.0,
                                 help="""The maximum change in parameters
                                 allowed per minibatch, measured in Frobenius
                                 norm over the entire model""")
        self.parser.add_argument("--trainer.samples-per-iter", type=int,
                                 dest='samples_per_iter', default=400000,
                                 help="This is really the number of egs in "
                                 "each archive.")
        self.parser.add_argument("--trainer.lda.rand-prune", type=float,
                                 dest='rand_prune', default=4.0,
                                 help="Value used in preconditioning "
                                 "matrix estimation")
        self.parser.add_argument("--trainer.lda.max-lda-jobs", type=float,
                                 dest='max_lda_jobs', default=10,
                                 help="Max number of jobs used for "
                                 "LDA stats accumulation")
        self.parser.add_argument("--trainer.presoftmax-prior-scale-power",
                                 type=float,
                                 dest='presoftmax_prior_scale_power',
                                 default=-0.25,
                                 help="Scale on presofmax prior")

        # Parameters for the optimization
        self.parser.add_argument(
            "--trainer.optimization.initial-effective-lrate", type=float,
            dest='initial_effective_lrate', default=0.0003,
            help="Learning rate used during the initial iteration")
        self.parser.add_argument(
            "--trainer.optimization.final-effective-lrate", type=float,
            dest='final_effective_lrate', default=0.00003,
            help="Learning rate used during the final iteration")
        self.parser.add_argument("--trainer.optimization.num-jobs-initial",
                                 type=int, dest='num_jobs_initial', default=1,
                                 help="Number of neural net jobs to run in "
                                 "parallel at the start of training")
        self.parser.add_argument("--trainer.optimization.num-jobs-final",
                                 type=int, dest='num_jobs_final', default=8,
                                 help="Number of neural net jobs to run in "
                                 "parallel at the end of training")
        self.parser.add_argument("--trainer.optimization.max-models-combine",
                                 "--trainer.max-models-combine",
                                 type=int, dest='max_models_combine',
                                 default=20,
                                 help="""The maximum number of models used in
                                 the final model combination stage.  These
                                 models will themselves be averages of
                                 iteration-number ranges""")
        self.parser.add_argument("--trainer.optimization.momentum", type=float,
                                 dest='momentum', default=0.0,
                                 help="""Momentum used in update computation.
                                 Note: we implemented it in such a way that it
                                 doesn't increase the effective learning
                                 rate.""")

        # General options
        self.parser.add_argument("--stage", type=int, default=-4,
                                 help="Specifies the stage of the experiment "
                                 "to execution from")
        self.parser.add_argument("--exit-stage", type=int, default=None,
                                 help="If specified, training exits before "
                                 "running this stage")
        self.parser.add_argument("--cmd", type=str, dest="command",
                                 action=common_lib.NullstrToNoneAction,
                                 help="""Specifies the script to launch jobs.
                                 e.g. queue.pl for launching on SGE cluster
                                        run.pl for launching on local machine
                                 """, default="queue.pl")
        self.parser.add_argument("--egs.cmd", type=str, dest="egs_command",
                                 action=common_lib.NullstrToNoneAction,
                                 default="queue.pl",
                                 help="Script to launch egs jobs")
        self.parser.add_argument("--use-gpu", type=str,
                                 action=common_lib.StrToBoolAction,
                                 choices=["true", "false"],
                                 help="Use GPU for training", default=True)
        self.parser.add_argument("--cleanup", type=str,
                                 action=common_lib.StrToBoolAction,
                                 choices=["true", "false"], default=True,
                                 help="Clean up models after training")
        self.parser.add_argument("--cleanup.remove-egs", type=str,
                                 dest='remove_egs', default=True,
                                 action=common_lib.StrToBoolAction,
                                 choices=["true", "false"],
                                 help="If true, remove egs after experiment")
        self.parser.add_argument("--cleanup.preserve-model-interval",
                                 dest="preserve_model_interval",
                                 type=int, default=100,
                                 help="""Determines iterations for which models
                                 will be preserved during cleanup.
                                 If mod(iter,preserve_model_interval) == 0
                                 model will be preserved.""")

        self.parser.add_argument("--reporting.email", dest="email",
                                 type=str, default=None,
                                 action=common_lib.NullstrToNoneAction,
                                 help=""" Email-id to report about the progress
                                 of the experiment.  NOTE: It assumes the
                                 machine on which the script is being run can
                                 send emails from command line via. mail
                                 program. The Kaldi mailing list will not
                                 support this feature.  It might require local
                                 expertise to setup. """)
        self.parser.add_argument("--reporting.interval",
                                 dest="reporting_interval",
                                 type=int, default=0.1,
                                 help="""Frequency with which reports have to
                                 be sent, measured in terms of fraction of
                                 iterations.
                                 If 0 and reporting mail has been specified
                                 then only failure notifications are sent""")
        self.parser.add_argument("--background-polling-time",
                                 dest="background_polling_time",
                                 type=float, default=60,
                                 help="""Polling frequency in seconds at which
                                 the background process handler checks for
                                 errors in the processes.""")


if __name__ == '__main__':
    self_test()<|MERGE_RESOLUTION|>--- conflicted
+++ resolved
@@ -363,18 +363,11 @@
                                     egs_dir)).readline())
 
         return [egs_left_context, egs_right_context,
-<<<<<<< HEAD
                 frames_per_eg_str, num_archives]
-    except (IOError, ValueError) as e:
-        raise Exception("The egs dir {0} has missing or "
-                        "malformed files: {1}".format(egs_dir, e.strerr))
-=======
-                frames_per_eg, num_archives]
     except (IOError, ValueError):
         logger.error("The egs dir {0} has missing or "
                      "malformed files.".format(egs_dir))
         raise
->>>>>>> 53e33dc4
 
 
 def compute_presoftmax_prior_scale(dir, alidir, num_jobs, run_opts,
