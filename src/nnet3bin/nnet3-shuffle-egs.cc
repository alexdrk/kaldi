// nnet3bin/nnet3-shuffle-egs.cc

// Copyright 2012-2015  Johns Hopkins University (author:  Daniel Povey)
//                2014  Vimal Manohar

// See ../../COPYING for clarification regarding multiple authors
//
// Licensed under the Apache License, Version 2.0 (the "License");
// you may not use this file except in compliance with the License.
// You may obtain a copy of the License at
//
//  http://www.apache.org/licenses/LICENSE-2.0
//
// THIS CODE IS PROVIDED *AS IS* BASIS, WITHOUT WARRANTIES OR CONDITIONS OF ANY
// KIND, EITHER EXPRESS OR IMPLIED, INCLUDING WITHOUT LIMITATION ANY IMPLIED
// WARRANTIES OR CONDITIONS OF TITLE, FITNESS FOR A PARTICULAR PURPOSE,
// MERCHANTABLITY OR NON-INFRINGEMENT.
// See the Apache 2 License for the specific language governing permissions and
// limitations under the License.

#include "base/kaldi-common.h"
#include "util/common-utils.h"
#include "hmm/transition-model.h"
#include "nnet3/nnet-example.h"

int main(int argc, char *argv[]) {
  try {
    using namespace kaldi;
    using namespace kaldi::nnet3;
    typedef kaldi::int32 int32;
    typedef kaldi::int64 int64;

    const char *usage =
        "Copy examples (typically single frames or small groups of frames) for\n"
        "neural network training, from the input to output, but randomly shuffle the order.\n"
        "This program will keep all of the examples in memory at once, unless you\n"
        "use the --buffer-size option\n"
        "\n"
        "Usage:  nnet3-shuffle-egs [options] <egs-rspecifier> <egs-wspecifier>\n"
        "\n"
        "nnet3-shuffle-egs --srand=1 ark:train.egs ark:shuffled.egs\n";

    int32 srand_seed = 0;
    int32 buffer_size = 0;
    ParseOptions po(usage);
    po.Register("srand", &srand_seed, "Seed for random number generator ");
    po.Register("buffer-size", &buffer_size, "If >0, size of a buffer we use "
                "to do limited-memory partial randomization.  Otherwise, do "
                "full randomization.");

    po.Read(argc, argv);

    srand(srand_seed);

    if (po.NumArgs() != 2) {
      po.PrintUsage();
      exit(1);
    }

    std::string examples_rspecifier = po.GetArg(1),
        examples_wspecifier = po.GetArg(2);

    int64 num_done = 0;

    std::vector<std::pair<std::string, NnetExample*> > egs;

    SequentialNnetExampleReader example_reader(examples_rspecifier);
    NnetExampleWriter example_writer(examples_wspecifier);
    if (buffer_size == 0) { // Do full randomization
      // Putting in an extra level of indirection here to avoid excessive
      // computation and memory demands when we have to resize the vector.

      for (; !example_reader.Done(); example_reader.Next())
        egs.push_back(std::make_pair(example_reader.Key(),
                                    new NnetExample(example_reader.Value())));

      std::random_shuffle(egs.begin(), egs.end());
    } else {
      KALDI_ASSERT(buffer_size > 0);
<<<<<<< HEAD
      egs.resize(buffer_size,
                 std::pair<std::string, NnetExample*>("", NULL));
=======
      egs.resize(buffer_size, std::make_pair(std::string(""),
                                             static_cast<NnetExample*>(NULL)));
>>>>>>> c77fff97
      for (; !example_reader.Done(); example_reader.Next()) {
        int32 index = RandInt(0, buffer_size - 1);
        if (egs[index].second == NULL) {
          egs[index] = std::make_pair(example_reader.Key(),
                                    new NnetExample(example_reader.Value()));
        } else {
          example_writer.Write(egs[index].first, *(egs[index].second));
          egs[index].first = example_reader.Key();
          *(egs[index].second) = example_reader.Value();
          num_done++;
        }
      }
    }
    for (size_t i = 0; i < egs.size(); i++) {
      if (egs[i].second != NULL) {
        example_writer.Write(egs[i].first, *(egs[i].second));
        delete egs[i].second;
        num_done++;
      }
    }

    KALDI_LOG << "Shuffled order of " << num_done
              << " neural-network training examples "
              << (buffer_size ? "using a buffer (partial randomization)" : "");

    return (num_done == 0 ? 1 : 0);
  } catch(const std::exception &e) {
    std::cerr << e.what() << '\n';
    return -1;
  }
}

<|MERGE_RESOLUTION|>--- conflicted
+++ resolved
@@ -77,13 +77,8 @@
       std::random_shuffle(egs.begin(), egs.end());
     } else {
       KALDI_ASSERT(buffer_size > 0);
-<<<<<<< HEAD
       egs.resize(buffer_size,
                  std::pair<std::string, NnetExample*>("", NULL));
-=======
-      egs.resize(buffer_size, std::make_pair(std::string(""),
-                                             static_cast<NnetExample*>(NULL)));
->>>>>>> c77fff97
       for (; !example_reader.Done(); example_reader.Next()) {
         int32 index = RandInt(0, buffer_size - 1);
         if (egs[index].second == NULL) {
